--- conflicted
+++ resolved
@@ -240,8 +240,6 @@
     videos = data_loader(opt.recipes, opt.split)
     for video in videos:
         video_name = os.path.basename(video)
-<<<<<<< HEAD
-        
 
         if "tea" in video_name:
             video_recipe = "tea"
@@ -254,11 +252,6 @@
         else:
             video_recipe = "coffee"
         
-=======
-        video_recipe = "tea" if "tea" in video_name else "coffee"
-
-        video_id = video_id + 1 #vid = dset._next_ids.get('videos')
->>>>>>> 8a1927f9
         video_data = {
             "name": video_name,
             "recipe": video_recipe,
@@ -290,44 +283,6 @@
             }
             img_id = dset.add_image(**image)
 
-<<<<<<< HEAD
-            # Predict
-            with torch.no_grad():   # Calculating gradients would cause a GPU memory leak
-                pred = model(img, augment=opt.augment)[0]
-            # Apply NMS
-            pred = non_max_suppression(pred, opt.conf_thres, opt.iou_thres, classes=opt.classes, agnostic=opt.agnostic_nms)
-
-            # Process detections
-            for i, det in enumerate(pred):  # detections per image
-                if not len(det):
-                    continue
-                
-                # Rescale boxes from img_size to img0 size
-                det[:, :4] = scale_coords(img.shape[2:], det[:, :4], img0.shape).round()
-                
-                for *xyxy, conf, cls_id in reversed(det): # center xy, wh
-                    gn = torch.tensor(img0.shape)[[1, 0, 1, 0]]  # normalization gain whwh
-                    norm_xywh = (xyxy2xywh(torch.tensor(xyxy).view(1, 4)) / gn).view(-1).tolist()  # normalized xywh
-                    cxywh = [norm_xywh[0] * width, norm_xywh[1] * height,
-                            norm_xywh[2] * width, norm_xywh[3] * height] # center xy, wh
-                    xywh = [cxywh[0] - (cxywh[2] / 2), cxywh[1] - (cxywh[3] / 2),
-                            cxywh[2], cxywh[3]]
-
-                    ann = {
-                        "area": xywh[2] * xywh[3],
-                        "image_id": img_id,
-                        "category_id": cls_id,
-                        "bbox": xywh,
-                        "confidence": float(conf),
-                    }
-                    dset.add_annotation(**ann)
-
-                    # Optionaly draw results
-                    if opt.save_img:  # Add bbox to image
-                        label = f'{names[int(cls_id)]} {conf:.2f}'
-                        plot_one_box(xyxy, img0, label=label, color=colors[int(cls_id)], line_thickness=1)
-            
-=======
             gn = torch.tensor(img0.shape)[[1, 0, 1, 0]]  # normalization gain whwh
             for xyxy, conf, cls_id in predict_image(
                 img0, device, model, stride, imgsz, half, opt.augment,
@@ -339,24 +294,20 @@
                 xywh = [cxywh[0] - (cxywh[2] / 2), cxywh[1] - (cxywh[3] / 2),
                         cxywh[2], cxywh[3]]
 
-                ann_id = ann_id + 1
                 ann = {
-                    "id": ann_id,
                     "area": xywh[2] * xywh[3],
                     "image_id": img_id,
                     "category_id": cls_id,
                     "bbox": xywh,
                     "confidence": float(conf),
                 }
-                dset['annotations'].append(ann)
-                # dset.add_annotation(**ann)
+                dset.add_annotation(**ann)
 
                 # Optionaly draw results
                 if opt.save_img:  # Add bbox to image
                     label = f'{names[int(cls_id)]} {conf:.2f}'
                     plot_one_box(xyxy, img0, label=label, color=colors[int(cls_id)], line_thickness=1)
 
->>>>>>> 8a1927f9
             if opt.save_img:
                 cv2.imwrite(f"{save_imgs_dir}/{fn}", img0)
 
